--- conflicted
+++ resolved
@@ -1,24 +1,16 @@
 import argparse
-import json
 from pathlib import Path
 from typing import Dict
 
+import json
 import numpy as np
-import pandas as pd
-import torch
 import transformers
 import yaml
-from datasets import load_dataset
-from openai import OpenAI
-from sentence_transformers import SentenceTransformer
 from transformers import AutoModelForCausalLM, AutoTokenizer
 from fastembed import TextEmbedding
 
-from src.console import console
-from src.constants import HF_MODELS, HF_TEST_DATASETS, HF_TRAIN_DATASETS
+from src.constants import HF_MODELS
 from src.constants import HF_MODEL_MAX_LENGTHS
-
-
 
 transformers.logging.set_verbosity_error()
 
@@ -37,6 +29,20 @@
     ]
 }
 
+
+MODEL_GROUPS = {
+    "7b": ["mistral-7b", "llama-2-7b", "vicuna-7b", "gemma-7b", "nous-capybara"],
+    "3b": ["phi-2", "pythia-2.8b", "gemma-2b", "incite-3b", "dolly-3b"],
+}
+
+
+
+def check_args(args):
+    if not args.multi_model and not args.multi_prompt:
+        raise ValueError('Either --multi_model or --multi_prompt must be set.')
+    if args.multi_model and args.model_group is None:
+        raise ValueError('--multi_model is set but the --model_group is not specified.')
+
 def load_data_config(args: argparse.Namespace):
     """
     Load a data config yaml file.
@@ -44,40 +50,14 @@
     Args:
         args (argparse.Namespace): arguments from the command line
     """
-<<<<<<< HEAD
-
-    return yaml.load(Path(args.data_config_path).read_text(), Loader=yaml.FullLoader)
-=======
     return yaml.load(Path(args.dataset_config).read_text(), Loader=yaml.FullLoader)
->>>>>>> f9fb147b
-
-
-def load_prompts(data_config: Dict, args: argparse.Namespace):
-    """
-    Load prompts from a json file.
-
-    Args:
-        data_config (dict): data config
-        args (argparse.Namespace): arguments from the command line
-
-    Returns:
-        train_prompts (list): list of prompts
-        test_prompts (list): list of prompts
-    """
-
-    train_prompts_fpath = Path(args.prompts_dir) / f"{data_config['prompt']}_train.json"
-    train_prompts = json.loads(train_prompts_fpath.read_text())
-
-    test_prompts_fpath = Path(args.prompts_dir) / f"{data_config['prompt']}_test.json"
-    test_prompts = json.loads(test_prompts_fpath.read_text())
-    return np.array(train_prompts), np.array(test_prompts)
 
 def construct_predictions_dir_path(data_config, args, model):
-    if args.model_group is not None:
-        results_dir = Path(args.results_dir) / data_config["prompt"]
+    if args.multi_model:
+        results_dir = Path(args.results_dir) / data_config["dataset"]
         results_dir.mkdir(exist_ok=True, parents=True)
     else:
-        results_dir = Path(args.results_dir) / data_config["prompt"] / model
+        results_dir = Path(args.results_dir) / data_config["dataset"] / model
         results_dir.mkdir(exist_ok=True, parents=True)
 
     return results_dir 
@@ -91,7 +71,7 @@
     """
     results_dir = construct_predictions_dir_path(data_config, args, model)
 
-    if args.model_group is None:
+    if args.multi_prompt:
         file_name = "individual_"
     else:
         file_name = f"{model}_"
@@ -115,7 +95,7 @@
         data_config (dict): data config
     """
     results_dir = construct_predictions_dir_path(data_config, args, model)
-    if args.model_group is not None:
+    if args.multi_model:
         output_fpath = str(results_dir) + f"/smoothie_{args.type}_{args.model_group}_"
     else:
         output_fpath = str(results_dir) + f"/smoothie_{args.type}_"
@@ -129,6 +109,9 @@
     if args.use_full_text_embeddings:
         output_fpath += f"full_embeddings_"
         no_flags = False 
+    if args.test:
+        output_fpath += "test_"
+        no_flags = False
     if no_flags:
         output_fpath += "new_"
     output_fpath += f"test.json"
@@ -137,7 +120,7 @@
 
 def construct_pick_random_predictions_path(data_config: Dict, model: str, args: argparse.Namespace):
     results_dir = construct_predictions_dir_path(data_config, args, model)
-    if args.model_group is not None:
+    if args.multi_model:
         output_fpath = results_dir / f"pick_random_{args.model_group}_test.json"
     else:
         output_fpath = results_dir / "pick_random_test.json"
@@ -146,13 +129,18 @@
 
 def construct_labeled_oracle_predictions_path(data_config: Dict, model: str, args: argparse.Namespace):
     results_dir = construct_predictions_dir_path(data_config, args, model)
-    if args.model_group is not None:
+    if args.multi_model:
         output_fpath = results_dir / f"labeled_oracle_{args.model_group}_test.json"
     else:
         output_fpath = results_dir / "labeled_oracle_test.json"
     output_fpath = Path(output_fpath)
     return output_fpath 
 
+def construct_labeled_knn_predictions_path(data_config: Dict, model: str, args: argparse.Namespace):
+    results_dir = construct_predictions_dir_path(data_config, args, model)
+    output_fpath = results_dir / f"labeled_knn_{args.model_group}_test.json"
+    output_fpath = Path(output_fpath)
+    return output_fpath 
 
 def load_hf_model(model_name, args: argparse.Namespace):
     """
@@ -175,203 +163,6 @@
     )
     return model, tokenizer
 
-
-def make_list_with_shape(d1, d2):
-    """
-    Make a list with shape (d1, d2)
-    """
-    return [[None for _ in range(d2)] for _ in range(d1)]
-
-
-def prompt_openai(
-    api_key: str,
-    model: str,
-    prompt: str,
-    max_tokens: int,
-    temperature: float,
-    stop: str,
-):
-    """
-
-    Args:
-        api_key (str): OpenAI api key
-        model (str): model to use
-        prompt (str): prompt to be completed
-        max_tokens (int): Number of tokens to generate.
-        temperature (float): What sampling temperature to use.
-        stop (str): Sequence at which to stop generation.
-    """
-
-    client = OpenAI(api_key=api_key)
-    completion = client.chat.completions.create(
-        model=model,
-        messages=[
-            {"role": "system", "content": "You are a helpful assistant."},
-            {"role": "user", "content": prompt},
-        ],
-        max_tokens=max_tokens,
-        temperature=temperature,
-        stop=stop,
-    )
-    return completion.choices[0].message.content
-
-
-def get_latent_state(
-    prompt: str, model: AutoModelForCausalLM, tokenizer: AutoTokenizer, device: str
-):
-    """
-    Get the embedding of the last token of the prompt.
-
-    Args:
-        prompt (str): prompt to be completed
-        model (AutoModelForCausalLM): model to generate from
-        tokenizer (AutoTokenizer): tokenizer to use
-        device (str): device to use
-    """
-    input = tokenizer(prompt, return_tensors="pt")
-    input = {k: v.to(device) for k, v in input.items()}
-
-    output = model.generate(
-        **input,
-        output_hidden_states=True,  # Makes sure we can get hidden states
-    )
-    # Get last hidden states
-    last_hidden_state = outputs["hidden_states"][-1].detach()[
-        :, -1, :
-    ]  # shape is (batch_size, seq_len, hidden_size)
-
-    if "cuda" in device:
-        embedding = last_hidden_state.cpu().numpy()
-    else:
-        embedding = last_hidden_state.numpy()
-    return embedding
-
-
-<<<<<<< HEAD
-def load_hf_dataset(
-    dataset_name: str, is_train: bool, n_samples: int, hf_cache_dir: str, doc_key: str,
-) -> pd.DataFrame:
-    """
-    Load a dataset from the HuggingFace datasets library. Returns dataset as pandas dataframe.
-
-    Args:
-        dataset_name (str): dataset name
-        is_train (bool): whether to load the train or test split
-        n_samples (int): number of samples to load
-        cache_dir (str): cache directory
-    """
-
-    if dataset_name in ["squad"]:
-        # These datasets don't have a train split, so we treat the "train" as the first half of the validation split
-        hf_url, subset, split = HF_TEST_DATASETS[dataset_name]
-
-        if subset is not None:
-            dataset = load_dataset(
-                hf_url,
-                subset,
-                split=split,
-                cache_dir=hf_cache_dir,
-                trust_remote_code=True,
-            )
-        else:
-            dataset = load_dataset(
-                hf_url, split=split, cache_dir=hf_cache_dir, trust_remote_code=True
-            )
-        # Convert the dataset to a pandas dataframe
-        data_df = dataset.to_pandas()
-
-        if is_train:
-            # Take the first half
-            data_df = data_df.iloc[: len(data_df) // 2]
-        else:
-            # Take the second half
-            data_df = data_df.iloc[len(data_df) // 2 :]
-    elif dataset_name in ["definition_extraction"]:
-        # For this, we take the first 100 as the train
-        hf_url, subset, split = HF_TEST_DATASETS[dataset_name]
-
-        if subset is not None:
-            dataset = load_dataset(
-                hf_url,
-                subset,
-                split=split,
-                cache_dir=hf_cache_dir,
-                trust_remote_code=True,
-            )
-        else:
-            dataset = load_dataset(
-                hf_url, split=split, cache_dir=hf_cache_dir, trust_remote_code=True
-            )
-        # Convert the dataset to a pandas dataframe
-        data_df = dataset.to_pandas()
-
-        if is_train:
-            data_df = data_df.iloc[:100]
-        else:
-            data_df = data_df.iloc[100:]
-
-    else:
-        if is_train:
-            hf_url, subset, split = HF_TRAIN_DATASETS[dataset_name]
-        else:
-            hf_url, subset, split = HF_TEST_DATASETS[dataset_name]
-
-        if subset is not None:
-            dataset = load_dataset(
-                hf_url,
-                subset,
-                split=split,
-                cache_dir=hf_cache_dir,
-                trust_remote_code=True,
-            )
-        else:
-            dataset = load_dataset(
-                hf_url, split=split, cache_dir=hf_cache_dir, trust_remote_code=True
-            )
-
-        # Convert the dataset to a pandas dataframe
-        data_df = dataset.to_pandas()
-
-    if dataset_name == "web_nlg":
-        data_df[doc_key] = data_df.apply(lambda x: "\n".join(x['modified_triple_sets']['mtriple_set'][0]), axis=1)
-
-    # If n_samples is greater than 0, only load a random number of n_samples examples.
-    if n_samples > 0:
-        n_samples = min(n_samples, len(data_df))
-        data_df = data_df.sample(n=n_samples, random_state=42)
-
-    return data_df
-
-
-def move_tensors_to_cpu(tuple_of_tuples):
-    result_tuple = tuple(
-        tuple(tensor.detach().to("cpu") for tensor in inner_tuple)
-        for inner_tuple in tuple_of_tuples
-    )
-    torch.cuda.empty_cache()  # Free up GPU memory
-    return result_tuple
-
-
-def move_tensors_to_gpu(tuple_of_tuples):
-    result_tuple = tuple(
-        tuple(tensor.detach().to("cuda") for tensor in inner_tuple)
-        for inner_tuple in tuple_of_tuples
-    )
-    torch.cuda.empty_cache()  # Free up GPU memory
-    return result_tuple
-
-
-def get_gpu_memory():
-    command = "nvidia-smi --query-gpu=memory.free --format=csv"
-    memory_free_info = (
-        sp.check_output(command.split()).decode("ascii").split("\n")[:-1][1:]
-    )
-    memory_free_values = [int(x.split()[0]) for i, x in enumerate(memory_free_info)]
-    return memory_free_values
-
-
-=======
->>>>>>> f9fb147b
 def get_generation_output(input, output):
     """
     By default, Huggingface returns the prompt + the generated text. This function
@@ -393,23 +184,6 @@
     Cleans generations from the model output. This function is dataset specific. For instance, GSM8K answers span multiple lines, while most others only span one line.
     """
     return [clean_generation(generation) for generation in generations]
-
-
-def check_results_file(output_fpath: Path) -> bool:
-    """
-    Create the output file path and check if the file already exists.
-
-    Args:
-        output_fpath (Path): path to the output file
-
-    Returns:
-        True if the file exists, False otherwise
-    """
-    if output_fpath.exists():
-        return True
-    else:
-        return False
-
 
 def compute_embedding(embedding_model_name, text_inputs):
     if embedding_model_name in ["all-mpnet-base-v2"]:
@@ -448,19 +222,10 @@
     flattened_generations = processed_generations.flatten()
     embeddings = compute_embedding(model_name, flattened_generations)
     embeddings = embeddings.reshape(n_samples, n_prompts, -1)
-<<<<<<< HEAD
     return embeddings
-
-
-def get_input_text(data_df, data_config):
-    """
-    Returns input text for dataset.
-    """
-    return data_df[data_config["doc_key"]].tolist()
 
 def generate_per_sample_single_prompt(data_config, args, model_name, model, tokenizer, prompt, gen_params):
     sequence_texts = []
-    #print(f"PROMPT IS {prompt}")
     prompt_encodings = tokenizer(
         prompt,
         return_tensors="pt",
@@ -502,6 +267,40 @@
         sequence_texts.extend(texts)
     # returns a list of n_prompts * n_generations outputs
     return sequence_texts
-=======
-    return embeddings
->>>>>>> f9fb147b
+
+def load_predictions(predictions_dir, split, args, for_selection=True):
+    """
+    Load predictions from a given split.
+
+    Args:
+    - predictions_dir (Path): The directory containing the predictions.
+    - split (str): The split to load predictions for.
+
+    Returns:
+    - list: The predictions for the split.
+    """
+    models = [args.model] if args.multi_prompt else MODEL_GROUPS[args.model_group]
+
+    predictions = []
+    for model in models:
+
+        if args.multi_prompt:
+            file_name = "individual_"
+        else:
+            file_name = f"{model}_"
+            
+        if args.n_generations > 1 and not for_selection:
+            file_name += f"{args.n_generations}_gens_"
+
+        fpath = predictions_dir / f"{file_name}{split}.json"
+        with open(fpath, "r") as f:
+            predictions.append(json.load(f)["generations"])
+
+
+    predictions = np.array(predictions)
+    if len(predictions.shape) == 3:
+        predictions = predictions.reshape((predictions.shape[1], predictions.shape[2]))
+    else:
+        predictions = predictions.T 
+    # shape should be (n_samples * n_generations, n_prompts or n_models)
+    return predictions