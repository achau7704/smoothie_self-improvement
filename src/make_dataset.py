--- conflicted
+++ resolved
@@ -16,11 +16,8 @@
 import argparse
 import json
 from pathlib import Path
-<<<<<<< HEAD
-=======
 from typing import Dict, List
 import pandas as pd
->>>>>>> ca8fbdbb
 
 import yaml
 
@@ -65,27 +62,10 @@
     )
     console.log(data_config)
 
-<<<<<<< HEAD
     train_fpath, test_fpath = construct_processed_dataset_paths(args)
     if train_fpath.exists() and test_fpath.exists() and not args.redo:
         console.log(f"Processed datasets {train_fpath} and {test_fpath} already exist. Skipping.")
         return
-
-    # Load dataset
-    train_df, test_df = load_hf_dataset(
-        config=data_config,
-        hf_cache_dir=args.hf_cache_dir,
-    )
-    console.log(f"Loaded dataset with {len(train_df)} training examples.")
-    console.log(f"Loaded dataset with {len(test_df)} testing examples.")
-
-    # Generate multi-prompt prompts
-    fpath = (
-        Path(args.prompt_templates_dir) / f"{data_config['multi_prompt_template']}.json"
-    )
-    multi_prompt_templates = json.loads(fpath.read_text())
-    console.log(f"Multi prompt templates:", multi_prompt_templates)
-=======
     # TODO: There's duplicated code between the multi-task dataset and single-task dataset code blocks. Maybe refactor this?
     if "tasks" in data_config:
         # Pull and save data for a multi-task dataset
@@ -159,14 +139,10 @@
         test_df["idx"] = test_df.reset_index().index
 
         # Save dataframes
-        Path(args.data_dir).mkdir(parents=True, exist_ok=True)
-        train_fpath = Path(args.data_dir) / f"{config_name}_train.csv"
         train_df.to_csv(train_fpath, index=False)
         console.log(f"Saved training data to {train_fpath}")
-        test_fpath = Path(args.data_dir) / f"{config_name}_test.csv"
         test_df.to_csv(test_fpath, index=False)
         console.log(f"Saved testing data to {test_fpath}")
-
     else:
         # Pull and save data for a single task dataset
         # Extract config name from file name
@@ -179,7 +155,6 @@
         )
         console.log(f"Loaded dataset with {len(train_df)} training examples.")
         console.log(f"Loaded dataset with {len(test_df)} testing examples.")
->>>>>>> ca8fbdbb
 
         # Generate multi-prompt prompts
         fpath = (
@@ -222,32 +197,6 @@
         train_df = train_df.rename(columns={data_config["reference_key"]: "reference"})
         test_df = test_df.rename(columns={data_config["reference_key"]: "reference"})
 
-<<<<<<< HEAD
-    # Rename reference column
-    train_df = train_df.rename(columns={data_config["reference_key"]: "reference"})
-    test_df = test_df.rename(columns={data_config["reference_key"]: "reference"})
-
-    # Add index to each row, corresponding to the number of the row
-    train_df["idx"] = train_df.reset_index().index
-    test_df["idx"] = test_df.reset_index().index
-    
-    # Remove columns that are not needed
-    columns_to_keep = [
-        "idx",
-        "reference",
-        "embedding_input",
-        "multi_model_prompt",
-    ]
-    columns_to_keep.extend([f"multi_prompt_{idx}" for idx in range(len(multi_prompt_templates))])
-    train_df = train_df[columns_to_keep]
-    test_df = test_df[columns_to_keep]
-
-    # Save dataframes
-    train_df.to_csv(train_fpath, index=False)
-    console.log(f"Saved training data to {train_fpath}")
-    test_df.to_csv(test_fpath, index=False)
-    console.log(f"Saved testing data to {test_fpath}")
-=======
         # Add index to each row, corresponding to the number of the row
         train_df["idx"] = train_df.reset_index().index
         test_df["idx"] = test_df.reset_index().index
@@ -264,14 +213,10 @@
         test_df = test_df[columns_to_keep]
 
         # Save dataframes
-        Path(args.data_dir).mkdir(parents=True, exist_ok=True)
-        train_fpath = Path(args.data_dir) / f"{config_name}_train.csv"
         train_df.to_csv(train_fpath, index=False)
         console.log(f"Saved training data to {train_fpath}")
-        test_fpath = Path(args.data_dir) / f"{config_name}_test.csv"
         test_df.to_csv(test_fpath, index=False)
         console.log(f"Saved testing data to {test_fpath}")
->>>>>>> ca8fbdbb
 
 
 if __name__ == "__main__":
